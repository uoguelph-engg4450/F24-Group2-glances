--- conflicted
+++ resolved
@@ -20,12 +20,8 @@
 # Global name
 # Version should start and end with a numerical char
 # See https://packaging.python.org/specifications/core-metadata/#version
-<<<<<<< HEAD
-__version__ = '4.0.0b01'
-=======
 __version__ = '4.0.0_beta01'
 __apiversion__ = '4'
->>>>>>> a5249a18
 __author__ = 'Nicolas Hennion <nicolas@nicolargo.com>'
 __license__ = 'LGPLv3'
 
