PORT?=8008
LASTTAG = $(shell git describe --tags --abbrev=0)

# if the command is only `make`, the default tasks will be the printing of the help.
.DEFAULT_GOAL := help

.PHONY: help
help: ## List all make commands available
	@grep -E '^[\.a-zA-Z_%-]+:.*?## .*$$' $(MAKEFILE_LIST) | awk -F ":" '{print $1}' | grep -v % | sed 's/\\//g' | sort | awk 'BEGIN {FS = ":[^:]*?##"}; {printf "\033[1;34mmake %-50s\033[0m %s\n", $$1, $$2}'

install: ## Open a Web Browser to the installation procedure
	sensible-browser "https://github.com/nicolargo/glances#installation"

venv-python: ## Install Python 3 venv
	virtualenv -p /usr/bin/python3 venv

venv-dev: venv-python ## Install Python 3 dev dependencies
	./venv/bin/pip install -r dev-requirements.txt
	./venv/bin/pip install -r doc-requirements.txt

venv-dev-upgrade: ## Upgrade Python 3 dev dependencies
	./venv/bin/pip install --upgrade pip
	./venv/bin/pip install --upgrade -r dev-requirements.txt
	./venv/bin/pip install --upgrade -r doc-requirements.txt

venv: venv-python ## Install Python 3 run-time dependencies
	./venv/bin/pip install -r requirements.txt
	./venv/bin/pip install -r optional-requirements.txt

venv-upgrade: ## Upgrade Python 3 run-time dependencies
	./venv/bin/pip install --upgrade -r requirements.txt
	./venv/bin/pip install --upgrade -r optional-requirements.txt

# ===================================================================
# Tests
# ===================================================================

test: ## Run unit tests
	./venv/bin/python ./unitest.py
	./venv/bin/python ./unitest-restful.py
	./venv/bin/python ./unitest-xmlrpc.py
<<<<<<< HEAD
	./venv/bin/python -m black ./glances --check --config pyproject.toml
	./venv/bin/pyright glances
=======
	./venv/bin/python -m black ./glances --check --exclude outputs/static
#	./venv/bin/pyright glances
>>>>>>> 10b5c203

test-with-upgrade: venv-upgrade venv-dev-upgrade ## Run unit tests
	./venv/bin/python ./unitest.py
	./venv/bin/python ./unitest-restful.py
	./venv/bin/python ./unitest-xmlrpc.py
<<<<<<< HEAD
	./venv/bin/python -m black ./glances --check --config pyproject.toml
	./venv/bin/pyright glances
=======
	./venv/bin/python -m black ./glances --check --exclude outputs/static
#	./venv/bin/pyright glances
>>>>>>> 10b5c203

# ===================================================================
# Linters and profilers
# ===================================================================

format: venv-dev-upgrade ## Format the code
	@git ls-files '*.py' | xargs ./venv/bin/python -m autopep8 --in-place --jobs 0 --global-config=.flake8
	@git ls-files '*.py' | xargs ./venv/bin/python -m autoflake --in-place --remove-all-unused-imports --remove-unused-variables --remove-duplicate-keys --exclude="compat.py,globals.py"
	./venv/bin/python -m black ./glances --exclude outputs/static

flake8: venv-dev-upgrade ## Run flake8 linter.
	@git ls-files '*.py' | xargs ./venv/bin/python -m flake8 --config=.flake8

ruff: venv-dev-upgrade ## Run Ruff (fastest) linter.
	./venv/bin/python -m ruff check . --config=./pyproject.toml

codespell: venv-dev-upgrade ## Run codespell to fix common misspellings in text files
	./venv/bin/codespell -S .git,./docs/_build,./Glances.egg-info,./venv,./glances/outputs,*.svg -L hart,bu,te,statics

semgrep: venv-dev-upgrade ## Run semgrep to find bugs and enforce code standards
	./venv/bin/semgrep --config=auto --lang python --use-git-ignore ./glances

profiling: ## How to start the profiling of the Glances software
	@echo "Please complete and run: sudo ./venv/bin/py-spy record -o ./docs/_static/glances-flame.svg -d 60 -s --pid <GLANCES PID>"

trace-malloc: ## Trace the malloc() calls
	@echo "Malloc test is running, please wait ~30 secondes..."
	./venv/bin/python -m glances -C ./conf/glances.conf --trace-malloc --stop-after 15 --quiet

memory-leak: ## Profile memory leaks
	./venv/bin/python -m glances -C ./conf/glances.conf --memory-leak

memory-profiling: ## Profile memory usage
	@echo "It's a very long test (~4 hours)..."
	rm -f mprofile_*.dat
	@echo "1/2 - Start memory profiling with the history option enable"
	./venv/bin/mprof run -T 1 -C run.py -C ./conf/glances.conf --stop-after 2400 --quiet
	./venv/bin/mprof plot --output ./docs/_static/glances-memory-profiling-with-history.png
	rm -f mprofile_*.dat
	@echo "2/2 - Start memory profiling with the history option disable"
	./venv/bin/mprof run -T 1 -C run.py -C ./conf/glances.conf --disable-history --stop-after 2400 --quiet
	./venv/bin/mprof plot --output ./docs/_static/glances-memory-profiling-without-history.png
	rm -f mprofile_*.dat

# ===================================================================
# Docs
# ===================================================================

docs: venv-dev-upgrade ## Create the documentation
	./venv/bin/python -m glances -C ./conf/glances.conf --api-doc > ./docs/api.rst
	cd docs && ./build.sh && cd ..

docs-server: docs ## Start a Web server to serve the documentation
	(sleep 2 && sensible-browser "http://localhost:$(PORT)") &
	cd docs/_build/html/ && ../../../venv/bin/python -m http.server $(PORT)

release-note: ## Generate release note
	git --no-pager log $(LASTTAG)..HEAD --first-parent --pretty=format:"* %s"
	@echo "\n"
	git --no-pager shortlog -s -n $(LASTTAG)..HEAD

# ===================================================================
# WebUI
# ===================================================================

webui: venv-dev-upgrade ## Build the Web UI
	cd glances/outputs/static/ && npm ci && npm run build

webui-audit: venv-dev-upgrade ## Audit the Web UI
	cd glances/outputs/static/ && npm audit

webui-audit-fix: venv-dev-upgrade ## Fix audit the Web UI
	cd glances/outputs/static/ && npm audit fix && npm ci && npm run build

# ===================================================================
# Packaging
# ===================================================================

flatpak: venv-dev-upgrade ## Generate FlatPack JSON file
	git clone https://github.com/flatpak/flatpak-builder-tools.git
	./venv/bin/python ./flatpak-builder-tools/pip/flatpak-pip-generator glances
	rm -rf ./flatpak-builder-tools
	@echo "Now follow: https://github.com/flathub/flathub/wiki/App-Submission"

# ===================================================================
# Docker
# ===================================================================

docker: docker-alpine docker-ubuntu## Generate local docker images

docker-alpine: ## Generate local docker images (Alpine)
	docker build --target full -f ./docker-files/alpine.Dockerfile -t glances:local-alpine-full .
	docker build --target minimal -f ./docker-files/alpine.Dockerfile -t glances:local-alpine-minimal .
	docker build --target dev -f ./docker-files/alpine.Dockerfile -t glances:local-alpine-dev .

docker-ubuntu: ## Generate local docker images (Ubuntu)
	docker build --target full -f ./docker-files/ubuntu.Dockerfile -t glances:local-ubuntu-full .
	docker build --target minimal -f ./docker-files/ubuntu.Dockerfile -t glances:local-ubuntu-minimal .
	docker build --target dev -f ./docker-files/ubuntu.Dockerfile -t glances:local-ubuntu-dev .

# ===================================================================
# Run
# ===================================================================

run: ## Start Glances in console mode (also called standalone)
	./venv/bin/python -m glances -C ./conf/glances.conf

run-debug: ## Start Glances in debug console mode (also called standalone)
	./venv/bin/python -m glances -C ./conf/glances.conf -d

run-local-conf: ## Start Glances in console mode with the system conf file
	./venv/bin/python -m glances

run-docker-alpine-minimal: ## Start Glances Alpine Docker minimal in console mode
	docker run --rm -e TZ="${TZ}" -e GLANCES_OPT="" -v /run/user/1000/podman/podman.sock:/run/user/1000/podman/podman.sock:ro -v /var/run/docker.sock:/var/run/docker.sock:ro --pid host --network host -it glances:local-alpine-minimal

run-docker-alpine-full: ## Start Glances Alpine Docker full in console mode
	docker run --rm -e TZ="${TZ}" -e GLANCES_OPT="" -v /run/user/1000/podman/podman.sock:/run/user/1000/podman/podman.sock:ro -v /var/run/docker.sock:/var/run/docker.sock:ro --pid host --network host -it glances:local-alpine-full

run-docker-alpine-dev: ## Start Glances Alpine Docker dev in console mode
	docker run --rm -e TZ="${TZ}" -e GLANCES_OPT="" -v /run/user/1000/podman/podman.sock:/run/user/1000/podman/podman.sock:ro -v /var/run/docker.sock:/var/run/docker.sock:ro --pid host --network host -it glances:local-alpine-dev

run-docker-ubuntu-minimal: ## Start Glances Ubuntu Docker minimal in console mode
	docker run --rm -e TZ="${TZ}" -e GLANCES_OPT="" -v /run/user/1000/podman/podman.sock:/run/user/1000/podman/podman.sock:ro -v /var/run/docker.sock:/var/run/docker.sock:ro --pid host --network host -it glances:local-ubuntu-minimal

run-docker-ubuntu-full: ## Start Glances Ubuntu Docker full in console mode
	docker run --rm -e TZ="${TZ}" -e GLANCES_OPT="" -v /run/user/1000/podman/podman.sock:/run/user/1000/podman/podman.sock:ro -v /var/run/docker.sock:/var/run/docker.sock:ro --pid host --network host -it glances:local-ubuntu-full

run-docker-ubuntu-dev: ## Start Glances Ubuntu Docker dev in console mode
	docker run --rm -e TZ="${TZ}" -e GLANCES_OPT="" -v /run/user/1000/podman/podman.sock:/run/user/1000/podman/podman.sock:ro -v /var/run/docker.sock:/var/run/docker.sock:ro --pid host --network host -it glances:local-ubuntu-dev

run-webserver: ## Start Glances in Web server mode
	./venv/bin/python -m glances -C ./conf/glances.conf -w

run-restapiserver: ## Start Glances in REST API server mode
	./venv/bin/python -m glances -C ./conf/glances.conf -w --disable-webui

run-server: ## Start Glances in server mode (RPC)
	./venv/bin/python -m glances -C ./conf/glances.conf -s

run-client: ## Start Glances in client mode (RPC)
	./venv/bin/python -m glances -C ./conf/glances.conf -c localhost

run-browser: ## Start Glances in browser mode (RPC)
	./venv/bin/python -m glances -C ./conf/glances.conf --browser

run-issue: ## Start Glances in issue mode
	./venv/bin/python -m glances -C ./conf/glances.conf --issue

show-version: ## Show Glances version number
	./venv/bin/python -m glances -C ./conf/glances.conf -V

show-issue: ## Generate output for a new issue
	./venv/bin/python -m glances -C ./conf/glances.conf --issue

.PHONY: test docs docs-server venv<|MERGE_RESOLUTION|>--- conflicted
+++ resolved
@@ -39,25 +39,15 @@
 	./venv/bin/python ./unitest.py
 	./venv/bin/python ./unitest-restful.py
 	./venv/bin/python ./unitest-xmlrpc.py
-<<<<<<< HEAD
-	./venv/bin/python -m black ./glances --check --config pyproject.toml
-	./venv/bin/pyright glances
-=======
 	./venv/bin/python -m black ./glances --check --exclude outputs/static
 #	./venv/bin/pyright glances
->>>>>>> 10b5c203
 
 test-with-upgrade: venv-upgrade venv-dev-upgrade ## Run unit tests
 	./venv/bin/python ./unitest.py
 	./venv/bin/python ./unitest-restful.py
 	./venv/bin/python ./unitest-xmlrpc.py
-<<<<<<< HEAD
-	./venv/bin/python -m black ./glances --check --config pyproject.toml
-	./venv/bin/pyright glances
-=======
 	./venv/bin/python -m black ./glances --check --exclude outputs/static
 #	./venv/bin/pyright glances
->>>>>>> 10b5c203
 
 # ===================================================================
 # Linters and profilers
